#!/usr/bin/env python

#UR IP Address is now 175.31.1.137
#Computer has to be 175.31.1.150

# Imports for ros
# from _typeshed import StrPath
from builtins import staticmethod
from operator import truediv
from pickle import STRING
import rospy
# import tf
import numpy as np
import matplotlib.pyplot as plt
from rospkg import RosPack
from geometry_msgs.msg import WrenchStamped, Wrench, TransformStamped, PoseStamped, Pose, Point, Quaternion, Vector3, Transform
from rospy.core import configure_logging

from sensor_msgs.msg import JointState
# from assembly_ros.srv import ExecuteStart, ExecuteRestart, ExecuteStop
from controller_manager_msgs.srv import SwitchController, LoadController, ListControllers
from tf2_geometry_msgs.tf2_geometry_msgs import do_transform_pose

import tf2_ros
import tf2_py 
# import tf2
import tf2_geometry_msgs

<<<<<<< HEAD
#from tf.transformations import quaternion_from_euler
import tf.transformations as trfm
=======
>>>>>>> 8585835f

from threading import Lock

from peg_in_hole_demo.assembly_tools import AssemblyTools

from transitions import Machine

#State names
IDLE_STATE           = 'idle state'
CHECK_FEEDBACK_STATE = 'checking load cell feedback'
APPROACH_STATE       = 'approaching hole surface'
FIND_HOLE_STATE      = 'finding hole'
INSERTING_PEG_STATE  = 'inserting peg'
COMPLETION_STATE     = 'completed insertion'
SAFETY_RETRACT_STATE = 'retracing to safety' 


#Trigger names
CHECK_FEEDBACK_TRIGGER     = 'check loadcell feedback'
APPROACH_SURFACE_TRIGGER   = 'start approach'
FIND_HOLE_TRIGGER          = 'surface found'
INSERT_PEG_TRIGGER         = 'hole found'
ASSEMBLY_COMPLETED_TRIGGER = 'assembly completed'
SAFETY_RETRACTION_TRIGGER  = 'retract to safety'
RESTART_TEST_TRIGGER       = 'restart test'

class testing():
    def __init__(self):
        self._wrench_pub = rospy.Publisher('/cartesian_compliance_controller/target_wrench', WrenchStamped, queue_size=10)


class SpiralSearch(AssemblyTools, Machine):



    def __init__(self):

        self._wrench_pub    = rospy.Publisher('/cartesian_compliance_controller/target_wrench', WrenchStamped, queue_size=10)
        self._pose_pub      = rospy.Publisher('cartesian_compliance_controller/target_frame', PoseStamped , queue_size=2)
        self._target_pub    = rospy.Publisher('target_hole_position', PoseStamped, queue_size=2, latch=True)
        self._ft_sensor_sub = rospy.Subscriber("/cartesian_compliance_controller/ft_sensor_wrench/", WrenchStamped, self._callback_update_wrench, queue_size=2)



        states = [
            IDLE_STATE,
            CHECK_FEEDBACK_STATE,
            APPROACH_STATE, 
            FIND_HOLE_STATE, 
            INSERTING_PEG_STATE, 
            COMPLETION_STATE, 
            SAFETY_RETRACT_STATE
        ]

        transitions = [
            {'trigger':CHECK_FEEDBACK_TRIGGER    , 'source':IDLE_STATE          , 'dest':CHECK_FEEDBACK_STATE, 'after': 'check_load_cell_feedback'},
            {'trigger':APPROACH_SURFACE_TRIGGER  , 'source':CHECK_FEEDBACK_STATE, 'dest':APPROACH_STATE      , 'after': 'finding_surface'         },
            {'trigger':FIND_HOLE_TRIGGER         , 'source':APPROACH_STATE      , 'dest':FIND_HOLE_STATE     , 'after': 'finding_hole'            },
            {'trigger':INSERT_PEG_TRIGGER        , 'source':FIND_HOLE_STATE     , 'dest':INSERTING_PEG_STATE , 'after': 'inserting_peg'           },
            {'trigger':ASSEMBLY_COMPLETED_TRIGGER, 'source':INSERTING_PEG_STATE , 'dest':COMPLETION_STATE    , 'after': 'completed_insertion'     },

            {'trigger':SAFETY_RETRACTION_TRIGGER , 'source':IDLE_STATE          , 'dest':SAFETY_RETRACT_STATE, 'after': 'safety_retraction'       },
            {'trigger':SAFETY_RETRACTION_TRIGGER , 'source':CHECK_FEEDBACK_STATE, 'dest':SAFETY_RETRACT_STATE, 'after': 'safety_retraction'       },
            {'trigger':SAFETY_RETRACTION_TRIGGER , 'source':APPROACH_STATE      , 'dest':SAFETY_RETRACT_STATE, 'after': 'safety_retraction'       },
            {'trigger':SAFETY_RETRACTION_TRIGGER , 'source':FIND_HOLE_STATE     , 'dest':SAFETY_RETRACT_STATE, 'after': 'safety_retraction'       },
            {'trigger':SAFETY_RETRACTION_TRIGGER , 'source':INSERTING_PEG_STATE , 'dest':SAFETY_RETRACT_STATE, 'after': 'safety_retraction'       },
            {'trigger':SAFETY_RETRACTION_TRIGGER , 'source':COMPLETION_STATE    , 'dest':SAFETY_RETRACT_STATE, 'after': 'safety_retraction'       },

            {'trigger':RESTART_TEST_TRIGGER      , 'source':SAFETY_RETRACT_STATE, 'dest':CHECK_FEEDBACK_STATE, 'after': 'check_load_cell_feedback'}


        ]
        rospy.logwarn_once('MRO IS HERE:::::::::::::::::::::::::::::::::::::::::::::::::::::::::::::::::::::::::::::::::')
        print(SpiralSearch.__mro__)
        Machine.__init__(self, states=states, transitions=transitions, initial=IDLE_STATE)
<<<<<<< HEAD

        #ROS pubs and subs
        self._wrench_pub = rospy.Publisher('/cartesian_compliance_controller/target_wrench', WrenchStamped, queue_size=10)
        self._pose_pub = rospy.Publisher('cartesian_compliance_controller/target_frame', PoseStamped , queue_size=2)
        self._target_pub = rospy.Publisher('target_hole_position', PoseStamped, queue_size=2, latch=True)
        self._tool_offset_pub = rospy.Publisher('peg_corner_position', PoseStamped, queue_size=2, latch=True)
        # rospy.init_node('peg_tf_static_broadcaster')
        self.broadcaster = tf2_ros.StaticTransformBroadcaster()

        rospy.Subscriber("/cartesian_compliance_controller/ft_sensor_wrench/", WrenchStamped, self._callback_update_wrench, queue_size=2)
        
        #Needed to get current pose of the robot
        self.tf_buffer = tf2_ros.Buffer(rospy.Duration(1200.0)) #tf buffer length
        self.tf_listener = tf2_ros.TransformListener(self.tf_buffer)
        self.activeTCP = "tool0"
        self.activeTCP_Title = "peg_10mm"
        
        self._rate_selected = 100
        self._rate = rospy.Rate(self._rate_selected) #setup for sleeping in hz
        self._seq = 0
        self._start_time = rospy.get_rostime() #for _spiral_search_basic_force_control and _spiral_search_basic_compliance_control
        
        #TODO:Fix AssemblyStateEmitter(). Uncomment line below to get the error about hole_tol_plus not defined.
        #Create assembly state emitter for use with assembly algorithm's state machine
        # self._assembly_state = aes.AssemblyStateEmitter(self._rate_selected, self._start_time)

        #Spiral parameters
        self._freq = np.double(0.15) #Hz frequency in _spiral_search_basic_force_control
        self._amp  = np.double(10.0)  #Newton amplitude in _spiral_search_basic_force_control
        self._first_wrench = self._create_wrench([0,0,0], [0,0,0])
        self._freq_c = np.double(0.15) #Hz frequency in _spiral_search_basic_compliance_control
        self._amp_c  = np.double(.001)  #meters amplitude in _spiral_search_basic_compliance_control
        self._amp_limit_c = 2 * np.pi * 15 #search number of radii distance outward



        #generate helpful transform matrix for later
        self.tool_data = dict()

        self.readYAML();


        #loop parameters
        self.curr_time = rospy.get_rostime() - self._start_time
        self.curr_time_numpy = np.double(self.curr_time.to_sec())
        self.wrench_vec  = self._get_command_wrench([0,0,0])
        self.next_trigger = '' #Empty to start. Each callback should decide what next trigger to implement in the main loop

        self.current_pose = self._get_current_pos()
        self.pose_vec = self._full_compliance_position()
        # rospy.logwarn_once('HERE IS THE POSE BELOW::::::::::::::::::::::::::::::::::::::::::::::::::::::::::::::')
        # print(self.current_pose)
        self.current_wrench = self._first_wrench
        self._average_wrench = self._first_wrench.wrench 
        self._bias_wrench = self._first_wrench.wrench #Calculated to remove the steady-state error from wrench readings. 
        #TODO - subtract bias_wrench from the "current wrench" callback; Tried it but performance was unstable.
        self.average_speed = np.array([0.0,0.0,0.0])

        
        self.highForceWarning = False
        self.surface_height = None
        self.restart_height = .1
        self.collision_confidence = 0;



    def readYAML(self):
        #job parameters moved in from the peg_in_hole_params.yaml file
        #'peg_4mm' 'peg_8mm' 'peg_10mm' 'peg_16mm'
        #'hole_4mm' 'hole_8mm' 'hole_10mm' 'hole_16mm'
        target_peg = 'peg_10mm'
        target_hole = 'hole_10mm'
        self.activeTCP_Title = target_peg
        temp_z_position_offset = 207 #Our robot is reading Z positions wrong on the pendant for some reason.
        taskPos = list(np.array(rospy.get_param('/environment_state/task_frame/position')))
        taskPos[2] = taskPos[2] + temp_z_position_offset
        taskOri = rospy.get_param('/environment_state/task_frame/orientation')
        holePos = list(np.array(rospy.get_param('/objects/'+target_hole+'/local_position')))
        holePos[2] = holePos[2] + temp_z_position_offset
        holeOri = rospy.get_param('/objects/'+target_hole+'/local_orientation')
        
        #Set up target hole pose
        self.tf_robot_to_task_board = PegInHoleNodeCompliance.get_tf_from_YAML(taskPos, taskOri, "base_link", "task_board")
        self.pose_task_board_to_hole = PegInHoleNodeCompliance.get_pose_from_YAML(holePos, holeOri, "base_link")
        self.target_hole_pose = tf2_geometry_msgs.do_transform_pose(self.pose_task_board_to_hole, self.tf_robot_to_task_board)
        self._target_pub.publish(self.target_hole_pose)
        self.x_pos_offset = self.target_hole_pose.pose.position.x
        self.y_pos_offset = self.target_hole_pose.pose.position.y
        
        #read peg and hole data
        peg_diameter         = rospy.get_param('/objects/'+target_peg+'/dimensions/diameter')/1000 #mm
        peg_tol_plus         = rospy.get_param('/objects/'+target_peg+'/tolerance/upper_tolerance')/1000
        peg_tol_minus        = rospy.get_param('/objects/'+target_peg+'/tolerance/lower_tolerance')/1000
        hole_diameter        = rospy.get_param('/objects/'+target_hole+'/dimensions/diameter')/1000 #mm
        hole_tol_plus        = rospy.get_param('/objects/'+target_hole+'/tolerance/upper_tolerance')/1000
        hole_tol_minus       = rospy.get_param('/objects/'+target_hole+'/tolerance/lower_tolerance')/1000    
        self.hole_depth      = rospy.get_param('/objects/'+target_peg+'/dimensions/min_insertion_depth')/1000
        
        #Calculate transform from TCP to peg corner
        self.peg_locations   = rospy.get_param('/objects/'+target_peg+'/grasping/pinch_grasping/locations')
        # tempTF1 = PegInHoleNodeCompliance.get_pose_from_YAML(self.peg_locations['corner']['pose'], self.peg_locations['corner']['orientation'],
        # "tool0_to_gripper_tip_link")
        
        pegCornerTransform = PegInHoleNodeCompliance.get_tf_from_YAML(self.peg_locations['corner']['pose'], self.peg_locations['corner']['orientation'],
        "tool0_to_gripper_tip_link", "peg_corner_position")
        self.broadcaster.sendTransform(pegCornerTransform)
        # tempTF2 = self.tf_buffer.lookup_transform("base_link", "tool0_to_gripper_tip_link", rospy.Time(0), rospy.Duration(100.0))
        # #Use that to calculate TCP goal rel. to hole position.
        # self.peg_corner_pose = tf2_geometry_msgs.do_transform_pose(tempTF1, tempTF2)
        # self.peg_corner_pose =  PegInHoleNodeCompliance.get_tf_from_YAML(self.peg_locations['corner']['pose'], self.peg_locations['corner']['orientation'],
        # "tool0_to_gripper_tip_link", "peg_corner_position")
        # rospy.logerr("Peg Corner Position: " + str(self.peg_corner_pose))
        # self._tool_offset_pub.publish(self.peg_corner_pose)
        # rospy.sleep(.025)
        # self._tool_offset_pub.publish(self.peg_corner_pose)
        
        #setup, run to calculate useful values based on params:azsxwaqzx
        self.clearance_max = hole_tol_plus - peg_tol_minus #calculate the total error zone;
        self.clearance_min = hole_tol_minus + peg_tol_plus #calculate minimum clearance;     =0
        self.clearance_avg = .5 * (self.clearance_max- self.clearance_min) #provisional calculation of "wiggle room"
        self.safe_clearance = (hole_diameter-peg_diameter + self.clearance_min)/2; # = .2 *radial* clearance i.e. on each side.
        # rospy.logerr("Peg is " + str(target_peg) + " and hole is " + str(target_hole))
        # rospy.logerr("Spiral pitch is gonna be " + str(self.safe_clearance) + "because that's min tolerance " + str(self.clearance_min) + " plus gap of " + str(hole_diameter-peg_diameter))
        a = self.tf_buffer.lookup_transform("tool0", 'peg_corner_position', rospy.Time(0), rospy.Duration(100.0))
        self.tool_data[target_peg + '_transform'] = a
        self.tool_data[target_peg + '_matrix'] = PegInHoleNodeCompliance.to_homogeneous(a.transform.rotation, a.transform.translation)
        rospy.logwarn('Transform for ' + target_peg + ' is ' + str(a) + " and that gives a homog matrix of " + str(self.tool_data[target_peg + '_matrix']))
        b = PegInHoleNodeCompliance.matrix_to_tf(self.tool_data[target_peg + '_matrix'], 'tool0', 'peg_corner_position')
        rospy.logwarn('Converting back to Transform! Result: ' + str(b))
        #quit()

    @staticmethod
    def get_tf_from_YAML(pos, ori, base_frame, child_frame): #Returns the transform from base_frame to child_frame based on vector inputs
        #move to utils
        output_pose = PegInHoleNodeCompliance.get_pose_from_YAML(pos, ori, base_frame) #tf_task_board_to_hole
        output_tf = TransformStamped()
        output_tf.header = output_pose.header
        #output_tf.transform.translation = output_pose.pose.position
        [output_tf.transform.translation.x, output_tf.transform.translation.y, output_tf.transform.translation.z] = [output_pose.pose.position.x, output_pose.pose.position.y, output_pose.pose.position.z]
        output_tf.transform.rotation   = output_pose.pose.orientation
        output_tf.child_frame_id = child_frame
        
        return output_tf
    @staticmethod
    def get_pose_from_YAML(pos, ori, base_frame): #Returns the pose wrt base_frame based on vector inputs.
        #Inputs are in mm XYZ and degrees RPY
        #move to utils
        output_pose = PoseStamped() #tf_task_board_to_hole
        output_pose.header.stamp = rospy.get_rostime()
        output_pose.header.frame_id = base_frame
        tempQ = list(trfm.quaternion_from_euler(ori[0]*np.pi/180, ori[1]*np.pi/180, ori[2]*np.pi/180))
        output_pose.pose = Pose(Point(pos[0]/1000,pos[1]/1000,pos[2]/1000) , Quaternion(tempQ[0], tempQ[1], tempQ[2], tempQ[3]))
        
        return output_pose
    

    def _spiral_search_basic_compliance_control(self):
        #Generate position, orientation vectors which describe a plane spiral about z; conform to the current z position. 
        self.curr_time = rospy.get_rostime() - self._start_time
        self.curr_time_numpy = np.double(self.curr_time.to_sec())
        curr_amp = self._amp_c + self.safe_clearance * np.mod(2.0 * np.pi * self._freq_c *self.curr_time_numpy, self._amp_limit_c);

        # x_pos_offset = 0.88 #TODO:Assume the part needs to be inserted here at the offset. Fix with real value later
        # y_pos_offset = 0.550 #TODO:Assume the part needs to be inserted here at the offset. Fix with real value later
        
        # self._amp_c = self._amp_c * (self.curr_time_numpy * 0.001 * self.curr_time_numpy+ 1)

        x_pos = curr_amp * np.cos(2.0 * np.pi * self._freq_c *self.curr_time_numpy)
        x_pos = x_pos + self.x_pos_offset

        y_pos = curr_amp * np.sin(2.0 * np.pi * self._freq_c *self.curr_time_numpy)
        y_pos = y_pos + self.y_pos_offset

        # z_pos = 0.2 #0.104 is the approximate height of the hole itself. TODO:Assume the part needs to be inserted here. Update once I know the real value 
        z_pos = self.current_pose.transform.translation.z #0.104 is the approximate height of the hole itself. TODO:Assume the part needs to be inserted here. Update once I know the real value

        pose_position = [x_pos, y_pos, z_pos]

        pose_orientation = [0, 1, 0, 0] # w, x, y, z, TODO: Fix such that Jerit's code is not assumed correct. Is this right?

        return [pose_position, pose_orientation]
    def _linear_search_position(self, direction_vector = [0,0,0], desired_orientation = [0, 1, 0, 0]):
        #makes a command to simply stay still in a certain orientation
        pose_position = self.current_pose.transform.translation
        pose_position.x = self.x_pos_offset + direction_vector[0]
        pose_position.y = self.y_pos_offset + direction_vector[1]
        pose_position.z = pose_position.z + direction_vector[2]
        pose_orientation = desired_orientation
        return [[pose_position.x, pose_position.y, pose_position.z], pose_orientation]
    def _full_compliance_position(self, direction_vector = [0,0,0], desired_orientation = [0, 1, 0, 0]):
        #makes a command to simply stay still in a certain orientation
        pose_position = self.current_pose.transform.translation
        pose_position.x = pose_position.x + direction_vector[0]
        pose_position.y = pose_position.y + direction_vector[1]
        pose_position.z = pose_position.z + direction_vector[2]
        pose_orientation = desired_orientation
        return [[pose_position.x, pose_position.y, pose_position.z], pose_orientation]
    def _callback_update_wrench(self, data):
        self.current_wrench = data
        #self.current_wrench = data
        #self.current_wrench.wrench.force = self._subtract_vector3s(self.current_wrench.wrench.force, self._bias_wrench.force)
        #self.current_wrench.wrench.torque = self._subtract_vector3s(self.current_wrench.wrench.force, self._bias_wrench.force)
        #self.current_wrench.force = self._create_wrench([newForce[0], newForce[1], newForce[2]], [newTorque[0], newTorque[1], newTorque[2]]).wrench
        #rospy.logwarn_once("Callback working! " + str(data))
    
    def _subtract_vector3s(self, vec1, vec2):
        newVector3 = Vector3(vec1.x - vec2.x, vec1.y - vec2.y, vec1.z - vec2.z)
        return newVector3

    def _get_current_pos(self, offset = None):
        #Read in current pose from TF
        transform = TransformStamped;
        # if(type(offset) == str):
        #     transform = self.tf_buffer.lookup_transform("base_link", self.activeTCP, rospy.Time(0), rospy.Duration(100.0))
        # else:
        transform = self.tf_buffer.lookup_transform("base_link", self.activeTCP, rospy.Time(0), rospy.Duration(100.0))
        return transform

    def _get_command_wrench(self, vec = [0,0,5]):
        self.curr_time = rospy.get_rostime() - self._start_time
        self.curr_time_numpy = np.double(self.curr_time.to_sec())

        # x_f = self._amp * np.cos(2.0 * np.pi * self._freq *self.curr_time_numpy)
        # y_f = self._amp * np.sin(2.0 * np.pi * self._freq *self.curr_time_numpy)
        x_f = vec[0]
        y_f = vec[1]
        z_f = vec[2] #apply constant downward force

        return [x_f, y_f, z_f, 0, 0, 0]

    def _calibrate_force_zero(self):
        self.curr_time = rospy.get_rostime() - self._start_time
        self.curr_time_numpy = np.double(self.curr_time.to_sec())

    def _publish_wrench(self, input_vec):
        # self.check_controller(self.force_controller)
        # forces, torques = self.com_to_tcp(result[:3], result[3:], transform)
        # result_wrench = self._create_wrench(result[:3], result[3:])
        # result_wrench = self._create_wrench([7,0,0], [0,0,0])
        result_wrench = self._create_wrench(input_vec[:3], input_vec[3:])
        
        self._wrench_pub.publish(result_wrench)

    # def _publish_pose(self, position, orientation):
    def _publish_pose(self, pose_stamped_vec):
        #Takes in vector representations of position vector (x,y,z) and orientation quaternion
        #If provided, subtracts offset (thus positioning peg endpoint instead of )
        # Ensure controller is loaded
        # self.check_controller(self.controller_name)

        # Create poseStamped msg
        goal_pose = PoseStamped()

        # Set the position and orientation
        point = Point()
        quaternion = Quaternion()

        # point.x, point.y, point.z = position
        point.x, point.y, point.z = pose_stamped_vec[0][:]
        goal_pose.pose.position = point

        quaternion.w, quaternion.x, quaternion.y, quaternion.z  = pose_stamped_vec[1][:]
        goal_pose.pose.orientation = quaternion

        # Set header values
        goal_pose.header.stamp = rospy.get_rostime()
        goal_pose.header.frame_id = "base_link"
        
        if(self.activeTCP != "tool0"):
            #Convert pose in TCP coordinates to assign wrist "tool0" position for controller

            b_link = goal_pose.header.frame_id
            goal_matrix = PegInHoleNodeCompliance.to_homogeneous(goal_pose.pose.orientation, goal_pose.pose.position) #tf from base_link to tcp_goal = bTg
            backing_mx = trfm.inverse_matrix(self.tool_data[self.activeTCP_Title + '_matrix']) #tf from tcp_goal to wrist = gTw
            goal_matrix = np.dot(goal_matrix, backing_mx) #bTg * gTw = bTw
            goal_pose = PegInHoleNodeCompliance.matrix_to_pose(goal_matrix, b_link)
            
            self._tool_offset_pub.publish(goal_pose)

            
        self._pose_pub.publish(goal_pose)

    @staticmethod
    def to_homogeneous(quat, point):
        #Takes a quaternion and msg.Point and outputs a homog. tf matrix.
        #TODO candidate for Utils 
        output = trfm.quaternion_matrix(np.array([quat.x, quat.y, quat.z, quat.w]))
        output[0][3] = point.x
        output[1][3] = point.y
        output[2][3] = point.z
        return output
    
    @staticmethod
    def matrix_to_pose(input, base_frame):
        output = PoseStamped()
        output.header.stamp = rospy.get_rostime()
        output.header.frame_id = base_frame

        quat = trfm.quaternion_from_matrix(input)
        output.pose.orientation.x = quat[0]
        output.pose.orientation.y = quat[1]
        output.pose.orientation.z = quat[2]
        output.pose.orientation.w = quat[3]
        output.pose.position.x = input[0][3]
        output.pose.position.y = input[1][3]
        output.pose.position.z = input[2][3]
        return output
    
    @staticmethod
    def matrix_to_tf(input, base_frame, child_frame):
        pose = PegInHoleNodeCompliance.matrix_to_pose(input, base_frame)
        output = PegInHoleNodeCompliance.swap_pose_tf(pose, child_frame)
        return output

    @staticmethod
    def swap_pose_tf(input, child_frame = "endpoint"):
        if('PoseStamped' in str(type(input))):
            output = TransformStamped()
            output.header = input.header
            output.transform = input.pose
            output.child_frame_id = child_frame
            return output
        else:
            if('TransformStamped' in str(type(input))):
                output = PoseStamped()
                output.header = input.header
                output.pose = input.transform
                return output
        rospy.logerr("Invalid input to swap_pose_tf !!!")

    def _create_wrench(self, force, torque):
        wrench_stamped = WrenchStamped()
        wrench = Wrench()

        # create wrench
        wrench.force.x, wrench.force.y, wrench.force.z = force
        wrench.torque.x, wrench.torque.y, wrench.torque.z = torque

        # create header
        wrench_stamped.header.seq = self._seq

        wrench_stamped.header.stamp = rospy.get_rostime()
        wrench_stamped.header.frame_id = "base_link"
        self._seq+=1

        wrench_stamped.wrench = wrench

        return wrench_stamped

    def _update_average_wrench(self):
        #get a very simple average of wrench reading
        #self._average_wrench = self._weighted_average_wrenches(self._average_wrench, 9, self.current_wrench.wrench, 1)
        self._average_wrench = self._weighted_average_wrenches(self._average_wrench, 9, self.current_wrench.wrench, 1)
        #rospy.logwarn_throttle(.5, "Updating wrench toward " + str(self.current_wrench.wrench.force))

    def _weighted_average_wrenches(self, wrench1, scale1, wrench2, scale2):
        newForce = (self._as_array(wrench1.force) * scale1 + self._as_array(wrench2.force) * scale2) * 1/(scale1 + scale2)
        newTorque = (self._as_array(wrench1.torque) * scale1 + self._as_array(wrench2.torque) * scale2) * 1/(scale1 + scale2)
        return self._create_wrench([newForce[0], newForce[1], newForce[2]], [newTorque[0], newTorque[1], newTorque[2]]).wrench
            
    def _update_avg_speed(self):
        self.curr_time = rospy.get_rostime() - self._start_time
        if(self.curr_time.to_sec() > rospy.Duration(.5).to_sec()):
            try:
                earlierPosition = self.tf_buffer.lookup_transform("base_link", self.activeTCP, rospy.Time.now() - rospy.Duration(.1), rospy.Duration(2.0))
            except (tf2_ros.LookupException, tf2_ros.ConnectivityException, tf2_ros.ExtrapolationException):
                raise
            #Speed Diff: distance moved / time between poses
            speedDiff = self._as_array(self.current_pose.transform.translation) - self._as_array(earlierPosition.transform.translation)
            timeDiff = ((self.current_pose.header.stamp) - (earlierPosition.header.stamp)).to_sec()
            if(timeDiff > 0.0): #Update only if we're using a new pose; also, avoid divide by zero
                speedDiff = speedDiff / timeDiff
                #Moving averate weighted toward old speed; response is now independent of rate selected.
                self.average_speed = self.average_speed * (1-10/self._rate_selected) + speedDiff * (10/self._rate_selected)
            #rospy.logwarn("Speed average: " + str(self.average_speed) )
        else:
            rospy.logwarn_throttle(1.0, "Too early to report past time!" + str(self.curr_time.to_sec()))
            
    @staticmethod
    def _as_array(vec):
        return np.array([vec.x, vec.y, vec.z])
    
    def _vectorRegionCompare_symmetrical(self, input, bounds_max):
        #initialize a minimum list
        bounds_min = [0,0,0] 
        #Each min value is the negative of the max value
        bounds_min[0] = bounds_max[0] * -1.0
        bounds_min[1] = bounds_max[1] * -1.0
        bounds_min[2] = bounds_max[2] * -1.0
        return self._vectorRegionCompare(input, bounds_max, bounds_min)
    
    def _vectorRegionCompare(self, input, bounds_max, bounds_min):
        #Simply compares abs. val.s of input's elements to a vector of maximums and returns whether it exceeds
        #if(symmetrical):
        #    bounds_min[0], bounds_min[1], bounds_min[2] = bounds_max[0] * -1, bounds_max[1] * -1, bounds_max[2] * -1
        #TODO - convert to a process of numpy arrays! They process way faster because that library is written in C++
        if( bounds_max[0] >= input[0] >= bounds_min[0]):
            if( bounds_max[1] >= input[1] >= bounds_min[1]):
                if( bounds_max[2] >= input[2] >= bounds_min[2]):
                    #rospy.logwarn(.5, "_______________ping!________________")
                    return True
        return False

    def _force_cap_check(self):
        #Checks if any forces or torques are dangerously high.

        if(not (self._vectorRegionCompare_symmetrical(self._as_array(self.current_wrench.wrench.force), [45, 45, 45])
            and self._vectorRegionCompare_symmetrical(self._as_array(self.current_wrench.wrench.torque), [3.5, 3.5, 3.5]))):
                rospy.logerr("*Very* high force/torque detected! " + str(self.current_wrench.wrench))
                rospy.logerr("Killing program.")
                quit()
                return False
        if(self._vectorRegionCompare_symmetrical(self._as_array(self.current_wrench.wrench.force), [25, 25, 25])):
            if(self._vectorRegionCompare_symmetrical(self._as_array(self.current_wrench.wrench.torque), [2, 2, 2])):
                return True
        rospy.logerr("High force/torque detected! " + str(self.current_wrench.wrench))
        if(self.highForceWarning):
            self.highForceWarning = False
            return False
        else:   
            rospy.logerr("Sleeping for 1s to damp oscillations...")
            self.highForceWarning = True
            rospy.sleep(1)
        return True
        
=======
        
        ROS_rate = 100 #setup for sleeping in hz
        start_time = rospy.get_rostime() #for _spiral_search_basic_force_control and _spiral_search_basic_compliance_control
        AssemblyTools.__init__(self, ROS_rate, start_time)       

>>>>>>> 8585835f
    def check_load_cell_feedback(self):
        switch_state = False
        #Take an average of static sensor reading to check that it's stable.
        while switch_state == False:

            self.all_states_calc()

            rospy.logwarn_once('In the check_load_cell_feedback. switch_state is:' + str(switch_state) )

            if (self.curr_time_numpy > 2):
                self._bias_wrench = self._average_wrench
                rospy.logerr("Measured bias wrench: " + str(self._bias_wrench))

                if( self._vectorRegionCompare_symmetrical(self._as_array(self._bias_wrench.torque), [1,1,1]) 
                and self._vectorRegionCompare_symmetrical(self._as_array(self._bias_wrench.force), [1.5,1.5,5])):
                    rospy.logerr("Starting linear search.")
                    self.next_trigger, switch_state = self.post_action(APPROACH_SURFACE_TRIGGER) 
                else:
                    rospy.logerr("Starting wrench is dangerously high. Suspending. Try restarting robot if values seem wrong.")
                    self.next_trigger, switch_state = self.post_action(SAFETY_RETRACTION_TRIGGER) 

            self._publish_pose(self.pose_vec)
            self._publish_wrench(self.wrench_vec)
            self._rate.sleep()

    def finding_surface(self):
        #seek in Z direction until we stop moving for about 1 second. 
        # Also requires "seeking_force" to be compensated pretty exactly by a static surface.
        #Take an average of static sensor reading to check that it's stable.
        switch_state = False
        while switch_state == False:
            origTCP = self.activeTCP
            self.activeTCP = "peg_corner_position"
            self.all_states_calc()

            seeking_force = 5
            self.wrench_vec  = self._get_command_wrench([0,0,seeking_force])
            self.pose_vec = self._linear_search_position([0,0,0]) #doesn't orbit, just drops straight downward

            rospy.logwarn_once('In the finding_surface. switch_state is:' + str(switch_state))
 
            if(not self._force_cap_check()):
                self.next_trigger, switch_state = self.post_action(SAFETY_RETRACTION_TRIGGER) 
                rospy.logerr("Force/torque unsafe; pausing application.")
            elif( self._vectorRegionCompare_symmetrical(self.average_speed, [5/1000,5/1000, 1/1000]) 
                and self._vectorRegionCompare(self._as_array(self.current_wrench.wrench.force), [2.5,2.5,seeking_force*-.75], [-2.5,-2.5,seeking_force*-1.25])):
                self.collision_confidence = self.collision_confidence + 1/self._rate_selected
                rospy.logerr_throttle(.5, "Monitoring for flat surface, confidence = " + str(self.collision_confidence))
                #if((rospy.Time.now()-marked_time).to_sec() > .50): #if we've satisfied this condition for 1 second
                if(self.collision_confidence > .90):
                    #Stopped moving vertically and in contact with something that counters push force
                    rospy.logerr("Flat surface detected! Moving to spiral search!")
                    #Measure flat surface height:
                    self.surface_height = self.current_pose.transform.translation.z
                    self.next_trigger, switch_state = self.post_action(FIND_HOLE_TRIGGER) 
                    self.collision_confidence = 0.01
            else:
                self.collision_confidence = np.max( np.array([self.collision_confidence * 95/self._rate_selected, .001]))
 
            self._publish_pose(self.pose_vec)
            self._publish_wrench(self.wrench_vec)
            self.activeTCP = origTCP
            self._rate.sleep()

    def finding_hole(self):
        #Spiral until we descend 1/3 the specified hole depth (provisional fraction)
        #This triggers the hole position estimate to be updated to limit crazy
        #forces and oscillations. Also reduces spiral size.
        switch_state = False
        while switch_state == False:

            self.all_states_calc()

            seeking_force = 7.0
            self.wrench_vec  = self._get_command_wrench([0,0,seeking_force])
            self.pose_vec = self._spiral_search_basic_compliance_control()
 
            if(not self._force_cap_check()):
                self.next_trigger, switch_state = self.post_action(SAFETY_RETRACTION_TRIGGER) 
                rospy.logerr("Force/torque unsafe; pausing application.")
            elif( self.current_pose.transform.translation.z <= self.surface_height - .0005):
                #If we've descended at least 5mm below the flat surface detected, consider it a hole.
                self.collision_confidence = self.collision_confidence + 1/self._rate_selected
                rospy.logerr_throttle(.5, "Monitoring for hole location, confidence = " + str(self.collision_confidence))
                if(self.collision_confidence > .90):
                        #Descended from surface detection point. Updating hole location estimate.
                        self.x_pos_offset = self.current_pose.transform.translation.x
                        self.y_pos_offset = self.current_pose.transform.translation.y
                        self._amp_limit_cp = 2 * np.pi * 4 #limits to 3 spirals outward before returning to center.
                        #TODO - Make these runtime changes pass as parameters to the "spiral_search_basic_compliance_control" function
                        rospy.logerr_throttle(1.0, "Hole found, peg inserting...")
                        self.next_trigger, switch_state = self.post_action(INSERT_PEG_TRIGGER) 
            else:
                self.collision_confidence = np.max( np.array([self.collision_confidence * 95/self._rate_selected, .01]))
                if(self.current_pose.transform.translation.z >= self.surface_height - self.hole_depth):
                    rospy.logwarn_throttle(.5, "Height is still " + str(self.current_pose.transform.translation.z) 
                        + " whereas we should drop down to " + str(self.surface_height - self.hole_depth) )

            self._publish_pose(self.pose_vec)
            self._publish_wrench(self.wrench_vec)
            self._rate.sleep()

    
    def inserting_peg(self):
        #Continue spiraling downward. Outward normal force is used to verify that the peg can't move
        #horizontally. We keep going until vertical speed is very near to zero.
        switch_state = False
        while switch_state == False:

            self.all_states_calc()

            seeking_force = 5.0
            self.wrench_vec  = self._get_command_wrench([0,0,seeking_force])
            self.pose_vec = self._full_compliance_position()
 
            if(not self._force_cap_check()):
                self.next_trigger, switch_state = self.post_action(SAFETY_RETRACTION_TRIGGER) 
                rospy.logerr("Force/torque unsafe; pausing application.")
            elif( self._vectorRegionCompare_symmetrical(self.average_speed, [2.5/1000,2.5/1000,.5/1000]) 
                #and not self._vectorRegionCompare(self._as_array(self.current_wrench.wrench.force), [6,6,80], [-6,-6,-80])
                and self._vectorRegionCompare(self._as_array(self.current_wrench.wrench.force), [1.5,1.5,seeking_force*-.75], [-1.5,-1.5,seeking_force*-1.25])
                and self.current_pose.transform.translation.z <= self.surface_height - self.hole_depth):
                self.collision_confidence = self.collision_confidence + 1/self._rate_selected
                rospy.logerr_throttle(.5, "Monitoring for peg insertion, confidence = " + str(self.collision_confidence))
                #if((rospy.Time.now()-marked_time).to_sec() > .50): #if we've satisfied this condition for 1 second
                if(self.collision_confidence > .90):
                        #Stopped moving vertically and in contact with something that counters push force
                        rospy.logerr_throttle(1.0, "Hole found, peg inserted! Done!")
                        self.next_trigger, switch_state = self.post_action(ASSEMBLY_COMPLETED_TRIGGER) 
            else:
                #rospy.logwarn_throttle(.5, "NOT a flat surface. Time: " + str((rospy.Time.now()-marked_time).to_sec()))
                self.collision_confidence = np.max( np.array([self.collision_confidence * 95/self._rate_selected, .01]))
                if(self.current_pose.transform.translation.z >= self.surface_height - self.hole_depth):
                    rospy.logwarn_throttle(.5, "Height is still " + str(self.current_pose.transform.translation.z) 
                        + " whereas we should drop down to " + str(self.surface_height - self.hole_depth) )
    
            self._publish_pose(self.pose_vec)
            self._publish_wrench(self.wrench_vec)
            self._rate.sleep()

    def completed_insertion(self):
        #Inserted properly.
        switch_state = False
        while switch_state == False:

            self.all_states_calc()

            rospy.logwarn_throttle(.50, "Hole found, peg inserted! Done!")
            if(self.current_pose.transform.translation.z > self.restart_height+.07):
                #High enough, won't pull itself upward.
                seeking_force = -2.5
            else:
                #pull upward gently to move out of trouble hopefully.
                seeking_force = -10
            self._force_cap_check()
            self.pose_vec = self._full_compliance_position()

            self._publish_pose(self.pose_vec)
            self._publish_wrench(self.wrench_vec)
            self._rate.sleep()

    def safety_retraction(self):
        #Safety passivation; chill and pull out. Actually restarts itself if everything's chill enough.

        switch_state = False
        while switch_state == False:

            self.all_states_calc()

            if(self.current_pose.transform.translation.z > self.restart_height+.05):
                #High enough, won't pull itself upward.
                seeking_force = -3.5
            else:
                #pull upward gently to move out of trouble hopefully.
                seeking_force = -7
            self.wrench_vec  = self._get_command_wrench([0,0,seeking_force])
            self.pose_vec = self._full_compliance_position()

            rospy.logerr_throttle(.5, "Task suspended for safety. Freewheeling until low forces and height reset above .20: " + str(self.current_pose.transform.translation.z))
            if( self._vectorRegionCompare_symmetrical(self.average_speed, [2/1000,2/1000,3/1000]) 
                and self._vectorRegionCompare_symmetrical(self._as_array(self.current_wrench.wrench.force), [2,2,6])
                and self.current_pose.transform.translation.z > self.restart_height):
                self.collision_confidence = self.collision_confidence + .5/self._rate_selected
                rospy.logerr_throttle(.5, "Static. Restarting confidence: " + str( np.round(self.collision_confidence, 2) ) + " out of 1.")
                #if((rospy.Time.now()-marked_time).to_sec() > .50): #if we've satisfied this condition for 1 second
                if(self.collision_confidence > 1):
                        #Restart Search
                        rospy.logerr_throttle(1.0, "Restarting test!")
<<<<<<< HEAD
                        switch_state = True
                        self.next_trigger = RESTART_TEST_TRIGGER
=======
                        self.next_trigger, switch_state = self.post_action(ASSEMBLY_COMPLETED_TRIGGER) 
>>>>>>> 8585835f
            else:
                self.collision_confidence = np.max( np.array([self.collision_confidence * 90/self._rate_selected, .01]))
                if(self.current_pose.transform.translation.z > self.restart_height):
                    rospy.logwarn_throttle(.5, "That's high enough! Let robot stop and come to zero force.")

            self._publish_pose(self.pose_vec)
            self._publish_wrench(self.wrench_vec)
            self._rate.sleep()

    #All state callbacks need to calculate this in a while loop
    def all_states_calc(self):
        #All once-per-loop functions
        self.current_pose = self._get_current_pos()
        self.curr_time = rospy.get_rostime() - self._start_time
        self.curr_time_numpy = np.double(self.curr_time.to_sec())
        marked_state = 1; #returns to this state after a soft restart in state 99
        self.wrench_vec  = self._get_command_wrench([0,0,-2])
        self.pose_vec = self._full_compliance_position()
        self._update_avg_speed()
        self._update_average_wrench()
        # self._update_plots()
        rospy.logwarn_throttle(1, "Average wrench in newtons  is " + str(self._as_array(self._average_wrench.force))+ 
             str(self._as_array(self._average_wrench.torque)))
        rospy.logwarn_throttle(1, "Average speed in mm/second is " + str(1000*self.average_speed))

    def _publish_wrench(self, input_vec):
        # self.check_controller(self.force_controller)
        # forces, torques = self.com_to_tcp(result[:3], result[3:], transform)
        # result_wrench = self._create_wrench(result[:3], result[3:])
        # result_wrench = self._create_wrench([7,0,0], [0,0,0])
        result_wrench = self._create_wrench(input_vec[:3], input_vec[3:])
        
        self._wrench_pub.publish(result_wrench)

    def _callback_update_wrench(self, data):
        self.current_wrench = data
        #self.current_wrench = data
        #self.current_wrench.wrench.force = self._subtract_vector3s(self.current_wrench.wrench.force, self._bias_wrench.force)
        #self.current_wrench.wrench.torque = self._subtract_vector3s(self.current_wrench.wrench.force, self._bias_wrench.force)
        #self.current_wrench.force = self._create_wrench([newForce[0], newForce[1], newForce[2]], [newTorque[0], newTorque[1], newTorque[2]]).wrench
        rospy.logwarn_once("Callback working! " + str(data))

    # def _publish_pose(self, position, orientation):
    def _publish_pose(self, pose_stamped_vec):
        #Takes in vector representations of position vector (x,y,z) and orientation quaternion
        # Ensure controller is loaded
        # self.check_controller(self.controller_name)

        # Create poseStamped msg
        pose_stamped = PoseStamped()

        # Set the position and orientation
        point = Point()
        quaternion = Quaternion()

        # point.x, point.y, point.z = position
        point.x, point.y, point.z = pose_stamped_vec[0][:]
        pose_stamped.pose.position = point

        quaternion.w, quaternion.x, quaternion.y, quaternion.z  = pose_stamped_vec[1][:]
        pose_stamped.pose.orientation = quaternion

        # Set header values
        pose_stamped.header.stamp = rospy.get_rostime()
        pose_stamped.header.frame_id = "base_link"

        self._pose_pub.publish(pose_stamped)

    def _algorithm_compliance_control(self):
        # state = 0
        # cycle = 0
        self._average_wrench = self._first_wrench.wrench
        self.collision_confidence = 0
        
        rospy.logwarn_once('BELOW IS THE STATE BEFORE CHECK_FEEDBACK_TRIGGER')
        print(self.state)

        if not rospy.is_shutdown():
            self.trigger(CHECK_FEEDBACK_TRIGGER)

        while not rospy.is_shutdown():
            rospy.logwarn('BELOW IS THE STATE BEING TRANSITIONED FROM:')
            print(self.state)
            self.trigger(self.next_trigger)
            rospy.logwarn('BELOW IS THE STATE BEING TRANSITIONED TO:')
            print(self.state)        
            # self._publish_pose(self.pose_vec)
            # self._publish_wrench(self.wrench_vec)
            # self._rate.sleep()



    def main(self):
        # rospy.init_node("demo_assembly_application_compliance")

        # assembly_application = SpiralSearch()
        # assembly_application._algorithm_force_control()

        #---------------------------------------------COMPLIANCE CONTROL BELOW, FORCE CONTROL ABOVE
        rospy.logwarn_once('MADE IT TO MAIN FUNCTION!!!!!!!!!!!!!!!!!!!!!!!!!!!!!!!!!!!!!!!!!!!!!!!!!!!!!!!!!!!!!!!!!!')
        rospy.sleep(3.5)
        # assembly_application._init_plot()

        self._algorithm_compliance_control()

if __name__ == '__main__':
    
    assembly_application = SpiralSearch()

    assembly_application.main()
    <|MERGE_RESOLUTION|>--- conflicted
+++ resolved
@@ -26,11 +26,6 @@
 # import tf2
 import tf2_geometry_msgs
 
-<<<<<<< HEAD
-#from tf.transformations import quaternion_from_euler
-import tf.transformations as trfm
-=======
->>>>>>> 8585835f
 
 from threading import Lock
 
@@ -106,439 +101,11 @@
         rospy.logwarn_once('MRO IS HERE:::::::::::::::::::::::::::::::::::::::::::::::::::::::::::::::::::::::::::::::::')
         print(SpiralSearch.__mro__)
         Machine.__init__(self, states=states, transitions=transitions, initial=IDLE_STATE)
-<<<<<<< HEAD
-
-        #ROS pubs and subs
-        self._wrench_pub = rospy.Publisher('/cartesian_compliance_controller/target_wrench', WrenchStamped, queue_size=10)
-        self._pose_pub = rospy.Publisher('cartesian_compliance_controller/target_frame', PoseStamped , queue_size=2)
-        self._target_pub = rospy.Publisher('target_hole_position', PoseStamped, queue_size=2, latch=True)
-        self._tool_offset_pub = rospy.Publisher('peg_corner_position', PoseStamped, queue_size=2, latch=True)
-        # rospy.init_node('peg_tf_static_broadcaster')
-        self.broadcaster = tf2_ros.StaticTransformBroadcaster()
-
-        rospy.Subscriber("/cartesian_compliance_controller/ft_sensor_wrench/", WrenchStamped, self._callback_update_wrench, queue_size=2)
-        
-        #Needed to get current pose of the robot
-        self.tf_buffer = tf2_ros.Buffer(rospy.Duration(1200.0)) #tf buffer length
-        self.tf_listener = tf2_ros.TransformListener(self.tf_buffer)
-        self.activeTCP = "tool0"
-        self.activeTCP_Title = "peg_10mm"
-        
-        self._rate_selected = 100
-        self._rate = rospy.Rate(self._rate_selected) #setup for sleeping in hz
-        self._seq = 0
-        self._start_time = rospy.get_rostime() #for _spiral_search_basic_force_control and _spiral_search_basic_compliance_control
-        
-        #TODO:Fix AssemblyStateEmitter(). Uncomment line below to get the error about hole_tol_plus not defined.
-        #Create assembly state emitter for use with assembly algorithm's state machine
-        # self._assembly_state = aes.AssemblyStateEmitter(self._rate_selected, self._start_time)
-
-        #Spiral parameters
-        self._freq = np.double(0.15) #Hz frequency in _spiral_search_basic_force_control
-        self._amp  = np.double(10.0)  #Newton amplitude in _spiral_search_basic_force_control
-        self._first_wrench = self._create_wrench([0,0,0], [0,0,0])
-        self._freq_c = np.double(0.15) #Hz frequency in _spiral_search_basic_compliance_control
-        self._amp_c  = np.double(.001)  #meters amplitude in _spiral_search_basic_compliance_control
-        self._amp_limit_c = 2 * np.pi * 15 #search number of radii distance outward
-
-
-
-        #generate helpful transform matrix for later
-        self.tool_data = dict()
-
-        self.readYAML();
-
-
-        #loop parameters
-        self.curr_time = rospy.get_rostime() - self._start_time
-        self.curr_time_numpy = np.double(self.curr_time.to_sec())
-        self.wrench_vec  = self._get_command_wrench([0,0,0])
-        self.next_trigger = '' #Empty to start. Each callback should decide what next trigger to implement in the main loop
-
-        self.current_pose = self._get_current_pos()
-        self.pose_vec = self._full_compliance_position()
-        # rospy.logwarn_once('HERE IS THE POSE BELOW::::::::::::::::::::::::::::::::::::::::::::::::::::::::::::::')
-        # print(self.current_pose)
-        self.current_wrench = self._first_wrench
-        self._average_wrench = self._first_wrench.wrench 
-        self._bias_wrench = self._first_wrench.wrench #Calculated to remove the steady-state error from wrench readings. 
-        #TODO - subtract bias_wrench from the "current wrench" callback; Tried it but performance was unstable.
-        self.average_speed = np.array([0.0,0.0,0.0])
-
-        
-        self.highForceWarning = False
-        self.surface_height = None
-        self.restart_height = .1
-        self.collision_confidence = 0;
-
-
-
-    def readYAML(self):
-        #job parameters moved in from the peg_in_hole_params.yaml file
-        #'peg_4mm' 'peg_8mm' 'peg_10mm' 'peg_16mm'
-        #'hole_4mm' 'hole_8mm' 'hole_10mm' 'hole_16mm'
-        target_peg = 'peg_10mm'
-        target_hole = 'hole_10mm'
-        self.activeTCP_Title = target_peg
-        temp_z_position_offset = 207 #Our robot is reading Z positions wrong on the pendant for some reason.
-        taskPos = list(np.array(rospy.get_param('/environment_state/task_frame/position')))
-        taskPos[2] = taskPos[2] + temp_z_position_offset
-        taskOri = rospy.get_param('/environment_state/task_frame/orientation')
-        holePos = list(np.array(rospy.get_param('/objects/'+target_hole+'/local_position')))
-        holePos[2] = holePos[2] + temp_z_position_offset
-        holeOri = rospy.get_param('/objects/'+target_hole+'/local_orientation')
-        
-        #Set up target hole pose
-        self.tf_robot_to_task_board = PegInHoleNodeCompliance.get_tf_from_YAML(taskPos, taskOri, "base_link", "task_board")
-        self.pose_task_board_to_hole = PegInHoleNodeCompliance.get_pose_from_YAML(holePos, holeOri, "base_link")
-        self.target_hole_pose = tf2_geometry_msgs.do_transform_pose(self.pose_task_board_to_hole, self.tf_robot_to_task_board)
-        self._target_pub.publish(self.target_hole_pose)
-        self.x_pos_offset = self.target_hole_pose.pose.position.x
-        self.y_pos_offset = self.target_hole_pose.pose.position.y
-        
-        #read peg and hole data
-        peg_diameter         = rospy.get_param('/objects/'+target_peg+'/dimensions/diameter')/1000 #mm
-        peg_tol_plus         = rospy.get_param('/objects/'+target_peg+'/tolerance/upper_tolerance')/1000
-        peg_tol_minus        = rospy.get_param('/objects/'+target_peg+'/tolerance/lower_tolerance')/1000
-        hole_diameter        = rospy.get_param('/objects/'+target_hole+'/dimensions/diameter')/1000 #mm
-        hole_tol_plus        = rospy.get_param('/objects/'+target_hole+'/tolerance/upper_tolerance')/1000
-        hole_tol_minus       = rospy.get_param('/objects/'+target_hole+'/tolerance/lower_tolerance')/1000    
-        self.hole_depth      = rospy.get_param('/objects/'+target_peg+'/dimensions/min_insertion_depth')/1000
-        
-        #Calculate transform from TCP to peg corner
-        self.peg_locations   = rospy.get_param('/objects/'+target_peg+'/grasping/pinch_grasping/locations')
-        # tempTF1 = PegInHoleNodeCompliance.get_pose_from_YAML(self.peg_locations['corner']['pose'], self.peg_locations['corner']['orientation'],
-        # "tool0_to_gripper_tip_link")
-        
-        pegCornerTransform = PegInHoleNodeCompliance.get_tf_from_YAML(self.peg_locations['corner']['pose'], self.peg_locations['corner']['orientation'],
-        "tool0_to_gripper_tip_link", "peg_corner_position")
-        self.broadcaster.sendTransform(pegCornerTransform)
-        # tempTF2 = self.tf_buffer.lookup_transform("base_link", "tool0_to_gripper_tip_link", rospy.Time(0), rospy.Duration(100.0))
-        # #Use that to calculate TCP goal rel. to hole position.
-        # self.peg_corner_pose = tf2_geometry_msgs.do_transform_pose(tempTF1, tempTF2)
-        # self.peg_corner_pose =  PegInHoleNodeCompliance.get_tf_from_YAML(self.peg_locations['corner']['pose'], self.peg_locations['corner']['orientation'],
-        # "tool0_to_gripper_tip_link", "peg_corner_position")
-        # rospy.logerr("Peg Corner Position: " + str(self.peg_corner_pose))
-        # self._tool_offset_pub.publish(self.peg_corner_pose)
-        # rospy.sleep(.025)
-        # self._tool_offset_pub.publish(self.peg_corner_pose)
-        
-        #setup, run to calculate useful values based on params:azsxwaqzx
-        self.clearance_max = hole_tol_plus - peg_tol_minus #calculate the total error zone;
-        self.clearance_min = hole_tol_minus + peg_tol_plus #calculate minimum clearance;     =0
-        self.clearance_avg = .5 * (self.clearance_max- self.clearance_min) #provisional calculation of "wiggle room"
-        self.safe_clearance = (hole_diameter-peg_diameter + self.clearance_min)/2; # = .2 *radial* clearance i.e. on each side.
-        # rospy.logerr("Peg is " + str(target_peg) + " and hole is " + str(target_hole))
-        # rospy.logerr("Spiral pitch is gonna be " + str(self.safe_clearance) + "because that's min tolerance " + str(self.clearance_min) + " plus gap of " + str(hole_diameter-peg_diameter))
-        a = self.tf_buffer.lookup_transform("tool0", 'peg_corner_position', rospy.Time(0), rospy.Duration(100.0))
-        self.tool_data[target_peg + '_transform'] = a
-        self.tool_data[target_peg + '_matrix'] = PegInHoleNodeCompliance.to_homogeneous(a.transform.rotation, a.transform.translation)
-        rospy.logwarn('Transform for ' + target_peg + ' is ' + str(a) + " and that gives a homog matrix of " + str(self.tool_data[target_peg + '_matrix']))
-        b = PegInHoleNodeCompliance.matrix_to_tf(self.tool_data[target_peg + '_matrix'], 'tool0', 'peg_corner_position')
-        rospy.logwarn('Converting back to Transform! Result: ' + str(b))
-        #quit()
-
-    @staticmethod
-    def get_tf_from_YAML(pos, ori, base_frame, child_frame): #Returns the transform from base_frame to child_frame based on vector inputs
-        #move to utils
-        output_pose = PegInHoleNodeCompliance.get_pose_from_YAML(pos, ori, base_frame) #tf_task_board_to_hole
-        output_tf = TransformStamped()
-        output_tf.header = output_pose.header
-        #output_tf.transform.translation = output_pose.pose.position
-        [output_tf.transform.translation.x, output_tf.transform.translation.y, output_tf.transform.translation.z] = [output_pose.pose.position.x, output_pose.pose.position.y, output_pose.pose.position.z]
-        output_tf.transform.rotation   = output_pose.pose.orientation
-        output_tf.child_frame_id = child_frame
-        
-        return output_tf
-    @staticmethod
-    def get_pose_from_YAML(pos, ori, base_frame): #Returns the pose wrt base_frame based on vector inputs.
-        #Inputs are in mm XYZ and degrees RPY
-        #move to utils
-        output_pose = PoseStamped() #tf_task_board_to_hole
-        output_pose.header.stamp = rospy.get_rostime()
-        output_pose.header.frame_id = base_frame
-        tempQ = list(trfm.quaternion_from_euler(ori[0]*np.pi/180, ori[1]*np.pi/180, ori[2]*np.pi/180))
-        output_pose.pose = Pose(Point(pos[0]/1000,pos[1]/1000,pos[2]/1000) , Quaternion(tempQ[0], tempQ[1], tempQ[2], tempQ[3]))
-        
-        return output_pose
-    
-
-    def _spiral_search_basic_compliance_control(self):
-        #Generate position, orientation vectors which describe a plane spiral about z; conform to the current z position. 
-        self.curr_time = rospy.get_rostime() - self._start_time
-        self.curr_time_numpy = np.double(self.curr_time.to_sec())
-        curr_amp = self._amp_c + self.safe_clearance * np.mod(2.0 * np.pi * self._freq_c *self.curr_time_numpy, self._amp_limit_c);
-
-        # x_pos_offset = 0.88 #TODO:Assume the part needs to be inserted here at the offset. Fix with real value later
-        # y_pos_offset = 0.550 #TODO:Assume the part needs to be inserted here at the offset. Fix with real value later
-        
-        # self._amp_c = self._amp_c * (self.curr_time_numpy * 0.001 * self.curr_time_numpy+ 1)
-
-        x_pos = curr_amp * np.cos(2.0 * np.pi * self._freq_c *self.curr_time_numpy)
-        x_pos = x_pos + self.x_pos_offset
-
-        y_pos = curr_amp * np.sin(2.0 * np.pi * self._freq_c *self.curr_time_numpy)
-        y_pos = y_pos + self.y_pos_offset
-
-        # z_pos = 0.2 #0.104 is the approximate height of the hole itself. TODO:Assume the part needs to be inserted here. Update once I know the real value 
-        z_pos = self.current_pose.transform.translation.z #0.104 is the approximate height of the hole itself. TODO:Assume the part needs to be inserted here. Update once I know the real value
-
-        pose_position = [x_pos, y_pos, z_pos]
-
-        pose_orientation = [0, 1, 0, 0] # w, x, y, z, TODO: Fix such that Jerit's code is not assumed correct. Is this right?
-
-        return [pose_position, pose_orientation]
-    def _linear_search_position(self, direction_vector = [0,0,0], desired_orientation = [0, 1, 0, 0]):
-        #makes a command to simply stay still in a certain orientation
-        pose_position = self.current_pose.transform.translation
-        pose_position.x = self.x_pos_offset + direction_vector[0]
-        pose_position.y = self.y_pos_offset + direction_vector[1]
-        pose_position.z = pose_position.z + direction_vector[2]
-        pose_orientation = desired_orientation
-        return [[pose_position.x, pose_position.y, pose_position.z], pose_orientation]
-    def _full_compliance_position(self, direction_vector = [0,0,0], desired_orientation = [0, 1, 0, 0]):
-        #makes a command to simply stay still in a certain orientation
-        pose_position = self.current_pose.transform.translation
-        pose_position.x = pose_position.x + direction_vector[0]
-        pose_position.y = pose_position.y + direction_vector[1]
-        pose_position.z = pose_position.z + direction_vector[2]
-        pose_orientation = desired_orientation
-        return [[pose_position.x, pose_position.y, pose_position.z], pose_orientation]
-    def _callback_update_wrench(self, data):
-        self.current_wrench = data
-        #self.current_wrench = data
-        #self.current_wrench.wrench.force = self._subtract_vector3s(self.current_wrench.wrench.force, self._bias_wrench.force)
-        #self.current_wrench.wrench.torque = self._subtract_vector3s(self.current_wrench.wrench.force, self._bias_wrench.force)
-        #self.current_wrench.force = self._create_wrench([newForce[0], newForce[1], newForce[2]], [newTorque[0], newTorque[1], newTorque[2]]).wrench
-        #rospy.logwarn_once("Callback working! " + str(data))
-    
-    def _subtract_vector3s(self, vec1, vec2):
-        newVector3 = Vector3(vec1.x - vec2.x, vec1.y - vec2.y, vec1.z - vec2.z)
-        return newVector3
-
-    def _get_current_pos(self, offset = None):
-        #Read in current pose from TF
-        transform = TransformStamped;
-        # if(type(offset) == str):
-        #     transform = self.tf_buffer.lookup_transform("base_link", self.activeTCP, rospy.Time(0), rospy.Duration(100.0))
-        # else:
-        transform = self.tf_buffer.lookup_transform("base_link", self.activeTCP, rospy.Time(0), rospy.Duration(100.0))
-        return transform
-
-    def _get_command_wrench(self, vec = [0,0,5]):
-        self.curr_time = rospy.get_rostime() - self._start_time
-        self.curr_time_numpy = np.double(self.curr_time.to_sec())
-
-        # x_f = self._amp * np.cos(2.0 * np.pi * self._freq *self.curr_time_numpy)
-        # y_f = self._amp * np.sin(2.0 * np.pi * self._freq *self.curr_time_numpy)
-        x_f = vec[0]
-        y_f = vec[1]
-        z_f = vec[2] #apply constant downward force
-
-        return [x_f, y_f, z_f, 0, 0, 0]
-
-    def _calibrate_force_zero(self):
-        self.curr_time = rospy.get_rostime() - self._start_time
-        self.curr_time_numpy = np.double(self.curr_time.to_sec())
-
-    def _publish_wrench(self, input_vec):
-        # self.check_controller(self.force_controller)
-        # forces, torques = self.com_to_tcp(result[:3], result[3:], transform)
-        # result_wrench = self._create_wrench(result[:3], result[3:])
-        # result_wrench = self._create_wrench([7,0,0], [0,0,0])
-        result_wrench = self._create_wrench(input_vec[:3], input_vec[3:])
-        
-        self._wrench_pub.publish(result_wrench)
-
-    # def _publish_pose(self, position, orientation):
-    def _publish_pose(self, pose_stamped_vec):
-        #Takes in vector representations of position vector (x,y,z) and orientation quaternion
-        #If provided, subtracts offset (thus positioning peg endpoint instead of )
-        # Ensure controller is loaded
-        # self.check_controller(self.controller_name)
-
-        # Create poseStamped msg
-        goal_pose = PoseStamped()
-
-        # Set the position and orientation
-        point = Point()
-        quaternion = Quaternion()
-
-        # point.x, point.y, point.z = position
-        point.x, point.y, point.z = pose_stamped_vec[0][:]
-        goal_pose.pose.position = point
-
-        quaternion.w, quaternion.x, quaternion.y, quaternion.z  = pose_stamped_vec[1][:]
-        goal_pose.pose.orientation = quaternion
-
-        # Set header values
-        goal_pose.header.stamp = rospy.get_rostime()
-        goal_pose.header.frame_id = "base_link"
-        
-        if(self.activeTCP != "tool0"):
-            #Convert pose in TCP coordinates to assign wrist "tool0" position for controller
-
-            b_link = goal_pose.header.frame_id
-            goal_matrix = PegInHoleNodeCompliance.to_homogeneous(goal_pose.pose.orientation, goal_pose.pose.position) #tf from base_link to tcp_goal = bTg
-            backing_mx = trfm.inverse_matrix(self.tool_data[self.activeTCP_Title + '_matrix']) #tf from tcp_goal to wrist = gTw
-            goal_matrix = np.dot(goal_matrix, backing_mx) #bTg * gTw = bTw
-            goal_pose = PegInHoleNodeCompliance.matrix_to_pose(goal_matrix, b_link)
-            
-            self._tool_offset_pub.publish(goal_pose)
-
-            
-        self._pose_pub.publish(goal_pose)
-
-    @staticmethod
-    def to_homogeneous(quat, point):
-        #Takes a quaternion and msg.Point and outputs a homog. tf matrix.
-        #TODO candidate for Utils 
-        output = trfm.quaternion_matrix(np.array([quat.x, quat.y, quat.z, quat.w]))
-        output[0][3] = point.x
-        output[1][3] = point.y
-        output[2][3] = point.z
-        return output
-    
-    @staticmethod
-    def matrix_to_pose(input, base_frame):
-        output = PoseStamped()
-        output.header.stamp = rospy.get_rostime()
-        output.header.frame_id = base_frame
-
-        quat = trfm.quaternion_from_matrix(input)
-        output.pose.orientation.x = quat[0]
-        output.pose.orientation.y = quat[1]
-        output.pose.orientation.z = quat[2]
-        output.pose.orientation.w = quat[3]
-        output.pose.position.x = input[0][3]
-        output.pose.position.y = input[1][3]
-        output.pose.position.z = input[2][3]
-        return output
-    
-    @staticmethod
-    def matrix_to_tf(input, base_frame, child_frame):
-        pose = PegInHoleNodeCompliance.matrix_to_pose(input, base_frame)
-        output = PegInHoleNodeCompliance.swap_pose_tf(pose, child_frame)
-        return output
-
-    @staticmethod
-    def swap_pose_tf(input, child_frame = "endpoint"):
-        if('PoseStamped' in str(type(input))):
-            output = TransformStamped()
-            output.header = input.header
-            output.transform = input.pose
-            output.child_frame_id = child_frame
-            return output
-        else:
-            if('TransformStamped' in str(type(input))):
-                output = PoseStamped()
-                output.header = input.header
-                output.pose = input.transform
-                return output
-        rospy.logerr("Invalid input to swap_pose_tf !!!")
-
-    def _create_wrench(self, force, torque):
-        wrench_stamped = WrenchStamped()
-        wrench = Wrench()
-
-        # create wrench
-        wrench.force.x, wrench.force.y, wrench.force.z = force
-        wrench.torque.x, wrench.torque.y, wrench.torque.z = torque
-
-        # create header
-        wrench_stamped.header.seq = self._seq
-
-        wrench_stamped.header.stamp = rospy.get_rostime()
-        wrench_stamped.header.frame_id = "base_link"
-        self._seq+=1
-
-        wrench_stamped.wrench = wrench
-
-        return wrench_stamped
-
-    def _update_average_wrench(self):
-        #get a very simple average of wrench reading
-        #self._average_wrench = self._weighted_average_wrenches(self._average_wrench, 9, self.current_wrench.wrench, 1)
-        self._average_wrench = self._weighted_average_wrenches(self._average_wrench, 9, self.current_wrench.wrench, 1)
-        #rospy.logwarn_throttle(.5, "Updating wrench toward " + str(self.current_wrench.wrench.force))
-
-    def _weighted_average_wrenches(self, wrench1, scale1, wrench2, scale2):
-        newForce = (self._as_array(wrench1.force) * scale1 + self._as_array(wrench2.force) * scale2) * 1/(scale1 + scale2)
-        newTorque = (self._as_array(wrench1.torque) * scale1 + self._as_array(wrench2.torque) * scale2) * 1/(scale1 + scale2)
-        return self._create_wrench([newForce[0], newForce[1], newForce[2]], [newTorque[0], newTorque[1], newTorque[2]]).wrench
-            
-    def _update_avg_speed(self):
-        self.curr_time = rospy.get_rostime() - self._start_time
-        if(self.curr_time.to_sec() > rospy.Duration(.5).to_sec()):
-            try:
-                earlierPosition = self.tf_buffer.lookup_transform("base_link", self.activeTCP, rospy.Time.now() - rospy.Duration(.1), rospy.Duration(2.0))
-            except (tf2_ros.LookupException, tf2_ros.ConnectivityException, tf2_ros.ExtrapolationException):
-                raise
-            #Speed Diff: distance moved / time between poses
-            speedDiff = self._as_array(self.current_pose.transform.translation) - self._as_array(earlierPosition.transform.translation)
-            timeDiff = ((self.current_pose.header.stamp) - (earlierPosition.header.stamp)).to_sec()
-            if(timeDiff > 0.0): #Update only if we're using a new pose; also, avoid divide by zero
-                speedDiff = speedDiff / timeDiff
-                #Moving averate weighted toward old speed; response is now independent of rate selected.
-                self.average_speed = self.average_speed * (1-10/self._rate_selected) + speedDiff * (10/self._rate_selected)
-            #rospy.logwarn("Speed average: " + str(self.average_speed) )
-        else:
-            rospy.logwarn_throttle(1.0, "Too early to report past time!" + str(self.curr_time.to_sec()))
-            
-    @staticmethod
-    def _as_array(vec):
-        return np.array([vec.x, vec.y, vec.z])
-    
-    def _vectorRegionCompare_symmetrical(self, input, bounds_max):
-        #initialize a minimum list
-        bounds_min = [0,0,0] 
-        #Each min value is the negative of the max value
-        bounds_min[0] = bounds_max[0] * -1.0
-        bounds_min[1] = bounds_max[1] * -1.0
-        bounds_min[2] = bounds_max[2] * -1.0
-        return self._vectorRegionCompare(input, bounds_max, bounds_min)
-    
-    def _vectorRegionCompare(self, input, bounds_max, bounds_min):
-        #Simply compares abs. val.s of input's elements to a vector of maximums and returns whether it exceeds
-        #if(symmetrical):
-        #    bounds_min[0], bounds_min[1], bounds_min[2] = bounds_max[0] * -1, bounds_max[1] * -1, bounds_max[2] * -1
-        #TODO - convert to a process of numpy arrays! They process way faster because that library is written in C++
-        if( bounds_max[0] >= input[0] >= bounds_min[0]):
-            if( bounds_max[1] >= input[1] >= bounds_min[1]):
-                if( bounds_max[2] >= input[2] >= bounds_min[2]):
-                    #rospy.logwarn(.5, "_______________ping!________________")
-                    return True
-        return False
-
-    def _force_cap_check(self):
-        #Checks if any forces or torques are dangerously high.
-
-        if(not (self._vectorRegionCompare_symmetrical(self._as_array(self.current_wrench.wrench.force), [45, 45, 45])
-            and self._vectorRegionCompare_symmetrical(self._as_array(self.current_wrench.wrench.torque), [3.5, 3.5, 3.5]))):
-                rospy.logerr("*Very* high force/torque detected! " + str(self.current_wrench.wrench))
-                rospy.logerr("Killing program.")
-                quit()
-                return False
-        if(self._vectorRegionCompare_symmetrical(self._as_array(self.current_wrench.wrench.force), [25, 25, 25])):
-            if(self._vectorRegionCompare_symmetrical(self._as_array(self.current_wrench.wrench.torque), [2, 2, 2])):
-                return True
-        rospy.logerr("High force/torque detected! " + str(self.current_wrench.wrench))
-        if(self.highForceWarning):
-            self.highForceWarning = False
-            return False
-        else:   
-            rospy.logerr("Sleeping for 1s to damp oscillations...")
-            self.highForceWarning = True
-            rospy.sleep(1)
-        return True
-        
-=======
         
         ROS_rate = 100 #setup for sleeping in hz
         start_time = rospy.get_rostime() #for _spiral_search_basic_force_control and _spiral_search_basic_compliance_control
         AssemblyTools.__init__(self, ROS_rate, start_time)       
 
->>>>>>> 8585835f
     def check_load_cell_feedback(self):
         switch_state = False
         #Take an average of static sensor reading to check that it's stable.
@@ -727,12 +294,7 @@
                 if(self.collision_confidence > 1):
                         #Restart Search
                         rospy.logerr_throttle(1.0, "Restarting test!")
-<<<<<<< HEAD
-                        switch_state = True
-                        self.next_trigger = RESTART_TEST_TRIGGER
-=======
                         self.next_trigger, switch_state = self.post_action(ASSEMBLY_COMPLETED_TRIGGER) 
->>>>>>> 8585835f
             else:
                 self.collision_confidence = np.max( np.array([self.collision_confidence * 90/self._rate_selected, .01]))
                 if(self.current_pose.transform.translation.z > self.restart_height):
