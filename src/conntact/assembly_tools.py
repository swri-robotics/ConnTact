--- conflicted
+++ resolved
@@ -54,14 +54,10 @@
         self.current_wrench = self.create_wrench([0, 0, 0], [0, 0, 0])
         self._average_wrench_gripper = self.create_wrench([0, 0, 0], [0, 0, 0]).wrench
         self._average_wrench_world = Wrench()
-<<<<<<< HEAD
-        self.average_speed = np.array([0.0, 0.0, 0.0])
-=======
         self.average_speed = np.array([0.0,0.0,0.0])
 
         # rospy.loginfo_once(Fore.CYAN + Back.RED + "Controllers list:\n" + str(ListControllers()) + Style.RESET_ALL);
  
->>>>>>> c643c383
 
     def readYAML(self):
         """Read data from job config YAML and make certain calculations for later use. Stores peg frames in dictionary tool_data
@@ -103,7 +99,6 @@
                                                           "tool0_to_gripper_tip_link", "peg_" + str(key) + "_position")
             self.reference_frames['tcp'] = pegTransform
             self.send_reference_TFs()
-<<<<<<< HEAD
             a = self.interface.get_transform("tool0", "peg_" + str(key) + "_position")
             self.tool_data[str(key)] = dict()
             self.tool_data[str(key)]['transform'] = a
@@ -113,16 +108,6 @@
 
         rospy.logerr(
             "TCP position dictionary now contains: " + str(list(self.tool_data)) + ", selected tool publishing now: ")
-=======
-            self._rate.sleep()
-            a = self.tf_buffer.lookup_transform("tool0", "peg_"+str(key)+"_position", rospy.Time(0), rospy.Duration(1.0))
-            self.tool_data[str(key)]=dict()
-            self.tool_data[str(key)]['transform']   = a
-            self.tool_data[str(key)]['matrix']      = AssemblyTools.to_homogeneous(a.transform.rotation, a.transform.translation)
-            # rospy.logerr("Added TCP entry for " + str(key))
-            
-        # rospy.logerr("TCP position dictionary now contains: " + str(list(self.tool_data))+ ", selected tool publishing now: ")
->>>>>>> c643c383
         self.select_tool(self.activeTCP)
 
         self.surface_height = rospy.get_param('/task/assumed_starting_height')  # Starting height assumption
@@ -173,17 +158,8 @@
         # rospy.logerr("Spiral pitch is gonna be " + str(self.safe_clearance) + "because that's min tolerance " + str(self.clearance_min) + " plus gap of " + str(hole_diameter-peg_diameter))
 
     def send_reference_TFs(self):
-<<<<<<< HEAD
         self.interface.register_frames(list(self.reference_frames.values()))
 
-=======
-        if(self.reference_frames['tcp'].header.frame_id != ''):
-            # print("Broadcasting tfs: " + str(self.reference_frames))
-            self._rate.sleep()
-            self.broadcaster.sendTransform(list(self.reference_frames.values()))
-        else:
-            rospy.logerr("Trying to publish headless TF! \n {}".format(self.reference_frames['tcp']))
->>>>>>> c643c383
     @staticmethod
     def get_tf_from_YAML(pos, ori, base_frame,
                          child_frame):  # Returns the transform from base_frame to child_frame based on vector inputs
